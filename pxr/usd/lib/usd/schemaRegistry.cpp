--- conflicted
+++ resolved
@@ -125,18 +125,16 @@
     // Look for generatedSchema in Resources.
     const string fname = TfStringCatPaths(plugin->GetResourcePath(),
                                           "generatedSchema.usda");
-<<<<<<< HEAD
-    return SdfLayer::OpenAsAnonymous(fname);
-=======
+    SdfLayerRefPtr layer = SdfLayer::OpenAsAnonymous(fname);
+
     TF_DEBUG(USD_SCHEMA_REGISTRATION).Msg(
        "Looking up generated schema for plugin %s at path %s. "
        "Generated schema %s.\n",
        plugin->GetName().c_str(),
        fname.c_str(),
-       (TfIsFile(fname) ? "found" : "not found") 
+       (layer ? "valid" : "invalid") 
     );
-    return TfIsFile(fname) ? SdfLayer::OpenAsAnonymous(fname) : TfNullPtr;
->>>>>>> dbdfb0ae
+    return layer;
 }
 
 void
